#  Licensed to Elasticsearch B.V. under one or more contributor
#  license agreements. See the NOTICE file distributed with
#  this work for additional information regarding copyright
#  ownership. Elasticsearch B.V. licenses this file to you under
#  the Apache License, Version 2.0 (the "License"); you may
#  not use this file except in compliance with the License.
#  You may obtain a copy of the License at
#
# 	http://www.apache.org/licenses/LICENSE-2.0
#
#  Unless required by applicable law or agreed to in writing,
#  software distributed under the License is distributed on an
#  "AS IS" BASIS, WITHOUT WARRANTIES OR CONDITIONS OF ANY
#  KIND, either express or implied.  See the License for the
#  specific language governing permissions and limitations
#  under the License.

import asyncio
import random
import re
import sys
import time
import warnings
from unittest import mock

import pytest

from elastic_transport import (
    AiohttpHttpNode,
    AsyncTransport,
    ConnectionError,
    ConnectionTimeout,
    HttpxAsyncHttpNode,
    NodeConfig,
    RequestsHttpNode,
    SniffingError,
    SniffOptions,
    TransportError,
    TransportWarning,
    Urllib3HttpNode,
)
from elastic_transport._compat import get_running_loop
from elastic_transport._node._base import DEFAULT_USER_AGENT
from elastic_transport.client_utils import DEFAULT
from tests.conftest import AsyncDummyNode


@pytest.mark.asyncio
async def test_async_transport_httpbin(httpbin_node_config):
    t = AsyncTransport([httpbin_node_config], meta_header=False)
    resp, data = await t.perform_request("GET", "/anything?key=value")

    assert resp.status == 200
    assert data["method"] == "GET"
    assert data["url"] == "https://httpbin.org/anything?key=value"
    assert data["args"] == {"key": "value"}

    data["headers"].pop("X-Amzn-Trace-Id", None)
    assert data["headers"] == {"User-Agent": DEFAULT_USER_AGENT, "Host": "httpbin.org"}


@pytest.mark.skipif(
    sys.version_info < (3, 8), reason="Mock didn't support async before Python 3.8"
)
@pytest.mark.asyncio
async def test_transport_close_node_pool():
    t = AsyncTransport([NodeConfig("http", "localhost", 443)])
    with mock.patch.object(t.node_pool.all()[0], "close") as node_close:
        await t.close()
    node_close.assert_called_with()


@pytest.mark.asyncio
async def test_request_with_custom_user_agent_header():
    t = AsyncTransport(
        [NodeConfig("http", "localhost", 80)],
        node_class=AsyncDummyNode,
        meta_header=False,
    )

    await t.perform_request("GET", "/", headers={"user-agent": "my-custom-value/1.2.3"})
    assert 1 == len(t.node_pool.get().calls)
    assert {
        "body": None,
        "request_timeout": DEFAULT,
        "headers": {"user-agent": "my-custom-value/1.2.3"},
    } == t.node_pool.get().calls[0][1]


@pytest.mark.asyncio
async def test_body_gets_encoded_into_bytes():
    t = AsyncTransport([NodeConfig("http", "localhost", 80)], node_class=AsyncDummyNode)

    await t.perform_request(
        "GET", "/", headers={"Content-type": "application/json"}, body={"key": "你好"}
    )
    calls = t.node_pool.get().calls
    assert 1 == len(calls)
    args, kwargs = calls[0]
    assert ("GET", "/") == args
    assert kwargs["body"] == b'{"key":"\xe4\xbd\xa0\xe5\xa5\xbd"}'


@pytest.mark.asyncio
async def test_body_bytes_get_passed_untouched():
    t = AsyncTransport([NodeConfig("http", "localhost", 80)], node_class=AsyncDummyNode)

    body = b"\xe4\xbd\xa0\xe5\xa5\xbd"
    await t.perform_request(
        "GET", "/", body=body, headers={"Content-Type": "application/json"}
    )
    calls = t.node_pool.get().calls
    assert 1 == len(calls)
    args, kwargs = calls[0]
    assert ("GET", "/") == args
    assert kwargs["body"] == b"\xe4\xbd\xa0\xe5\xa5\xbd"


def test_kwargs_passed_on_to_node_pool():
    dt = object()
    t = AsyncTransport(
        [NodeConfig("http", "localhost", 80)],
        dead_node_backoff_factor=dt,
        max_dead_node_backoff=dt,
    )
    assert dt is t.node_pool.dead_node_backoff_factor
    assert dt is t.node_pool.max_dead_node_backoff


@pytest.mark.asyncio
async def test_request_will_fail_after_x_retries():
    t = AsyncTransport(
        [
            NodeConfig(
                "http",
                "localhost",
                80,
                _extras={"exception": ConnectionError("abandon ship")},
            )
        ],
        node_class=AsyncDummyNode,
    )

    with pytest.raises(ConnectionError) as e:
        await t.perform_request("GET", "/")

    assert 4 == len(t.node_pool.get().calls)
    assert len(e.value.errors) == 3
    assert all(isinstance(error, ConnectionError) for error in e.value.errors)


@pytest.mark.parametrize("retry_on_timeout", [True, False])
@pytest.mark.asyncio
async def test_retry_on_timeout(retry_on_timeout):
    t = AsyncTransport(
        [
            NodeConfig(
                "http",
                "localhost",
                80,
                _extras={"exception": ConnectionTimeout("abandon ship")},
            ),
            NodeConfig(
                "http",
                "localhost",
                81,
                _extras={"exception": ConnectionError("error!")},
            ),
        ],
        node_class=AsyncDummyNode,
        max_retries=1,
        retry_on_timeout=retry_on_timeout,
        randomize_nodes_in_pool=False,
    )

    if retry_on_timeout:
        with pytest.raises(ConnectionError) as e:
            await t.perform_request("GET", "/")
        assert len(e.value.errors) == 1
        assert isinstance(e.value.errors[0], ConnectionTimeout)

    else:
        with pytest.raises(ConnectionTimeout) as e:
            await t.perform_request("GET", "/")
        assert len(e.value.errors) == 0


@pytest.mark.asyncio
async def test_retry_on_status():
    t = AsyncTransport(
        [
            NodeConfig("http", "localhost", 80, _extras={"status": 404}),
            NodeConfig(
                "http",
                "localhost",
                81,
                _extras={"status": 401},
            ),
            NodeConfig(
                "http",
                "localhost",
                82,
                _extras={"status": 403},
            ),
            NodeConfig(
                "http",
                "localhost",
                83,
                _extras={"status": 555},
            ),
        ],
        node_class=AsyncDummyNode,
        node_selector_class="round_robin",
        retry_on_status=(401, 403, 404),
        randomize_nodes_in_pool=False,
        max_retries=5,
    )

    meta, _ = await t.perform_request("GET", "/")
    assert meta.status == 555

    # Assert that every node is called once
    node_calls = [len(node.calls) for node in t.node_pool.all()]
    assert node_calls == [
        1,
        1,
        1,
        1,
    ]


@pytest.mark.asyncio
async def test_failed_connection_will_be_marked_as_dead():
    t = AsyncTransport(
        [
            NodeConfig(
                "http",
                "localhost",
                80,
                _extras={"exception": ConnectionError("abandon ship")},
            ),
            NodeConfig(
                "http",
                "localhost",
                81,
                _extras={"exception": ConnectionError("abandon ship")},
            ),
        ],
        max_retries=3,
        node_class=AsyncDummyNode,
    )

    with pytest.raises(ConnectionError) as e:
        await t.perform_request("GET", "/")
    assert 0 == len(t.node_pool._alive_nodes)
    assert 2 == len(t.node_pool._dead_nodes.queue)
    assert len(e.value.errors) == 3
    assert all(isinstance(error, ConnectionError) for error in e.value.errors)


@pytest.mark.asyncio
async def test_resurrected_connection_will_be_marked_as_live_on_success():
    for method in ("GET", "HEAD"):
        t = AsyncTransport(
            [
                NodeConfig("http", "localhost", 80),
                NodeConfig("http", "localhost", 81),
            ],
            node_class=AsyncDummyNode,
        )
        node1 = t.node_pool.get()
        node2 = t.node_pool.get()
        t.node_pool.mark_dead(node1)
        t.node_pool.mark_dead(node2)

        await t.perform_request(method, "/")
        assert 1 == len(t.node_pool._alive_nodes)
        assert 1 == len(t.node_pool._dead_consecutive_failures)
        assert 1 == len(t.node_pool._dead_nodes.queue)


@pytest.mark.asyncio
async def test_mark_dead_error_doesnt_raise():
    t = AsyncTransport(
        [
            NodeConfig("http", "localhost", 80, _extras={"status": 502}),
            NodeConfig("http", "localhost", 81),
        ],
        retry_on_status=(502,),
        node_class=AsyncDummyNode,
        randomize_nodes_in_pool=False,
    )
    bad_node = t.node_pool._all_nodes[NodeConfig("http", "localhost", 80)]
    with mock.patch.object(t.node_pool, "mark_dead") as mark_dead, mock.patch.object(
        t, "sniff"
    ) as sniff:
        sniff.side_effect = TransportError("sniffing error!")
        await t.perform_request("GET", "/")
    mark_dead.assert_called_with(bad_node)


@pytest.mark.asyncio
async def test_node_class_as_string():
    t = AsyncTransport([NodeConfig("http", "localhost", 80)], node_class="aiohttp")
    assert isinstance(t.node_pool.get(), AiohttpHttpNode)

    t = AsyncTransport([NodeConfig("http", "localhost", 80)], node_class="httpxasync")
    assert isinstance(t.node_pool.get(), HttpxAsyncHttpNode)

    with pytest.raises(ValueError) as e:
        AsyncTransport([NodeConfig("http", "localhost", 80)], node_class="huh?")
    assert str(e.value) == (
        "Unknown option for node_class: 'huh?'. "
        "Available options are: 'aiohttp', 'httpxasync', 'requests', 'urllib3'"
    )


@pytest.mark.parametrize(["status", "boolean"], [(200, True), (299, True)])
@pytest.mark.asyncio
async def test_head_response_true(status, boolean):
    t = AsyncTransport(
        [NodeConfig("http", "localhost", 80, _extras={"status": status, "body": b""})],
        node_class=AsyncDummyNode,
    )
    resp, data = await t.perform_request("HEAD", "/")
    assert resp.status == status
    assert data is None


@pytest.mark.asyncio
async def test_head_response_false():
    t = AsyncTransport(
        [NodeConfig("http", "localhost", 80, _extras={"status": 404, "body": b""})],
        node_class=AsyncDummyNode,
    )
    meta, resp = await t.perform_request("HEAD", "/")
    assert meta.status == 404
    assert resp is None
    # 404s don't count as a dead node status.
    assert 0 == len(t.node_pool._dead_nodes.queue)


@pytest.mark.parametrize(
    "node_class, client_short_name",
    [
        ("aiohttp", "ai"),
        (AiohttpHttpNode, "ai"),
        ("httpxasync", "hx"),
        (HttpxAsyncHttpNode, "hx"),
    ],
)
<<<<<<< HEAD
async def test_transport_client_meta_node_class(node_class, client_short_name):
=======
@pytest.mark.asyncio
async def test_transport_client_meta_node_class(node_class):
>>>>>>> ad30469c
    t = AsyncTransport([NodeConfig("http", "localhost", 80)], node_class=node_class)
    assert (
        t._transport_client_meta[3] == t.node_pool.node_class._CLIENT_META_HTTP_CLIENT
    )
    assert t._transport_client_meta[3][0] == client_short_name
    assert re.match(
        rf"^et=[0-9.]+p?,py=[0-9.]+p?,t=[0-9.]+p?,{client_short_name}=[0-9.]+p?$",
        ",".join(f"{k}={v}" for k, v in t._transport_client_meta),
    )


async def test_transport_default_client_meta_node_class():
    # Defaults to aiohttp
    t = AsyncTransport(
        [NodeConfig("http", "localhost", 80)], client_meta_service=("es", "8.0.0p")
    )
    assert t._transport_client_meta[3][0] == "ai"
    assert [x[0] for x in t._transport_client_meta[:3]] == ["es", "py", "t"]


@pytest.mark.parametrize(
    "node_class",
    ["urllib3", "requests", Urllib3HttpNode, RequestsHttpNode],
)
def test_transport_and_node_are_async(node_class):
    with pytest.raises(ValueError) as e:
        AsyncTransport([NodeConfig("http", "localhost", 80)], node_class=node_class)
    assert (
        str(e.value) == "Specified 'node_class' is not async, should be async instead"
    )


@pytest.mark.asyncio
async def test_sniff_on_start():
    calls = []

    def sniff_callback(*args):
        nonlocal calls
        calls.append(args)
        return [NodeConfig("http", "localhost", 80)]

    t = AsyncTransport(
        [NodeConfig("http", "localhost", 80)],
        node_class=AsyncDummyNode,
        sniff_on_start=True,
        sniff_callback=sniff_callback,
    )
    assert len(calls) == 0
    await t._async_call()
    assert len(calls) == 1

    await t.perform_request("GET", "/")

    assert len(calls) == 1
    transport, sniff_options = calls[0]
    assert transport is t
    assert sniff_options == SniffOptions(is_initial_sniff=True, sniff_timeout=0.5)


@pytest.mark.asyncio
async def test_sniff_before_requests():
    calls = []

    def sniff_callback(*args):
        nonlocal calls
        calls.append(args)
        return []

    t = AsyncTransport(
        [NodeConfig("http", "localhost", 80)],
        node_class=AsyncDummyNode,
        sniff_before_requests=True,
        sniff_callback=sniff_callback,
    )
    assert len(calls) == 0

    await t.perform_request("GET", "/")
    await t._sniffing_task

    assert len(calls) == 1
    transport, sniff_options = calls[0]
    assert transport is t
    assert sniff_options == SniffOptions(is_initial_sniff=False, sniff_timeout=0.5)


@pytest.mark.asyncio
async def test_sniff_on_node_failure():
    calls = []

    def sniff_callback(*args):
        nonlocal calls
        calls.append(args)
        return []

    t = AsyncTransport(
        [
            NodeConfig("http", "localhost", 80),
            NodeConfig("http", "localhost", 81, _extras={"status": 500}),
        ],
        randomize_nodes_in_pool=False,
        node_selector_class="round_robin",
        node_class=AsyncDummyNode,
        max_retries=1,
        sniff_on_node_failure=True,
        sniff_callback=sniff_callback,
    )
    assert t._sniffing_task is None
    assert len(calls) == 0

    await t.perform_request("GET", "/")  # 200
    assert t._sniffing_task is None
    assert len(calls) == 0

    await t.perform_request("GET", "/")  # 500
    await t._sniffing_task
    assert len(calls) == 1

    transport, sniff_options = calls[0]
    assert transport is t
    assert sniff_options == SniffOptions(is_initial_sniff=False, sniff_timeout=0.5)


@pytest.mark.parametrize(
    "kwargs",
    [
        {"sniff_on_start": True},
        {"sniff_on_node_failure": True},
        {"sniff_before_requests": True},
    ],
)
@pytest.mark.asyncio
async def test_error_with_sniffing_enabled_without_callback(kwargs):
    with pytest.raises(ValueError) as e:
        AsyncTransport([NodeConfig("http", "localhost", 80)], **kwargs)

    assert str(e.value) == "Enabling sniffing requires specifying a 'sniff_callback'"


@pytest.mark.asyncio
async def test_error_sniffing_callback_without_sniffing_enabled():
    with pytest.raises(ValueError) as e:
        AsyncTransport(
            [NodeConfig("http", "localhost", 80)], sniff_callback=lambda *_: []
        )

    assert str(e.value) == (
        "Using 'sniff_callback' requires enabling sniffing via 'sniff_on_start', "
        "'sniff_before_requests' or 'sniff_on_node_failure'"
    )


@pytest.mark.asyncio
async def test_heterogeneous_node_config_warning_with_sniffing():
    with warnings.catch_warnings(record=True) as w:
        AsyncTransport(
            [
                NodeConfig("http", "localhost", 80, path_prefix="/a"),
                NodeConfig("http", "localhost", 81, path_prefix="/b"),
            ],
            sniff_on_start=True,
            sniff_callback=lambda *_: [],
        )

    assert len(w) == 1
    assert w[0].category == TransportWarning
    assert str(w[0].message) == (
        "Detected NodeConfig instances with different options. It's "
        "recommended to keep all options except for 'host' and 'port' "
        "the same for sniffing to work reliably."
    )


@pytest.mark.parametrize("async_sniff_callback", [True, False])
@pytest.mark.asyncio
async def test_sniffed_nodes_added_to_pool(async_sniff_callback):
    sniffed_nodes = [
        NodeConfig("http", "localhost", 80),
        NodeConfig("http", "localhost", 81),
    ]

    loop = get_running_loop()
    sniffed_at = 0.0

    # Test that we accept both sync and async sniff_callbacks
    if async_sniff_callback:

        async def sniff_callback(*_):
            nonlocal loop, sniffed_at
            await asyncio.sleep(0.1)
            sniffed_at = loop.time()
            return sniffed_nodes

    else:

        def sniff_callback(*_):
            nonlocal loop, sniffed_at
            time.sleep(0.1)
            sniffed_at = loop.time()
            return sniffed_nodes

    t = AsyncTransport(
        [
            NodeConfig("http", "localhost", 80),
        ],
        node_class=AsyncDummyNode,
        sniff_before_requests=True,
        sniff_callback=sniff_callback,
    )
    assert len(t.node_pool) == 1

    request_at = loop.time()
    await t.perform_request("GET", "/")
    response_at = loop.time()
    await t._sniffing_task

    assert 0.1 <= (sniffed_at - request_at) <= 0.15
    assert 0 <= response_at - request_at < 0.05

    # The node pool knows when nodes are already in the pool
    # so we shouldn't get duplicates after sniffing.
    assert len(t.node_pool.all()) == 2
    assert len(t.node_pool) == 2
    assert set(sniffed_nodes) == {node.config for node in t.node_pool.all()}


@pytest.mark.asyncio
async def test_sniff_error_resets_lock_and_last_sniffed_at():
    def sniff_error(*_):
        raise TransportError("This is an error!")

    t = AsyncTransport(
        [
            NodeConfig("http", "localhost", 80),
        ],
        node_class=AsyncDummyNode,
        sniff_on_start=True,
        sniff_callback=sniff_error,
    )
    last_sniffed_at = t._last_sniffed_at

    with pytest.raises(TransportError) as e:
        await t.perform_request("GET", "/")
    assert str(e.value) == "This is an error!"

    assert t._last_sniffed_at == last_sniffed_at
    assert t._sniffing_task.done()


async def _empty_sniff(*_):
    # Used in the below test to mock an empty sniff attempt
    await asyncio.sleep(0)
    return []


@pytest.mark.parametrize("sniff_callback", [lambda *_: [], _empty_sniff])
@pytest.mark.asyncio
async def test_sniff_on_start_no_results_errors(sniff_callback):
    t = AsyncTransport(
        [
            NodeConfig("http", "localhost", 80),
        ],
        node_class=AsyncDummyNode,
        sniff_on_start=True,
        sniff_callback=sniff_callback,
    )
    with pytest.raises(SniffingError) as e:
        await t._async_call()

    assert (
        str(e.value) == "No viable nodes were discovered on the initial sniff attempt"
    )


@pytest.mark.parametrize("pool_size", [1, 8])
@pytest.mark.asyncio
async def test_multiple_tasks_test(pool_size):
    node_configs = [
        NodeConfig("http", "localhost", 80),
        NodeConfig("http", "localhost", 81),
        NodeConfig("http", "localhost", 82),
        NodeConfig("http", "localhost", 83, _extras={"status": 500}),
    ]

    async def sniff_callback(*_):
        await asyncio.sleep(random.random())
        return node_configs

    t = AsyncTransport(
        node_configs,
        retry_on_status=[500],
        max_retries=5,
        node_class=AsyncDummyNode,
        sniff_on_start=True,
        sniff_before_requests=True,
        sniff_on_node_failure=True,
        sniff_callback=sniff_callback,
    )

    loop = get_running_loop()
    start = loop.time()

    async def run_requests():
        successful_requests = 0
        while loop.time() - start < 2:
            await t.perform_request("GET", "/")
            successful_requests += 1
        return successful_requests

    tasks = [loop.create_task(run_requests()) for _ in range(pool_size * 2)]
    assert sum([await task for task in tasks]) >= 1000


@pytest.mark.asyncio
async def test_httpbin(httpbin_node_config):
    t = AsyncTransport([httpbin_node_config])
    resp = await t.perform_request("GET", "/anything")
    assert resp.meta.status == 200
    assert isinstance(resp.body, dict)<|MERGE_RESOLUTION|>--- conflicted
+++ resolved
@@ -349,12 +349,8 @@
         (HttpxAsyncHttpNode, "hx"),
     ],
 )
-<<<<<<< HEAD
+@pytest.mark.asyncio
 async def test_transport_client_meta_node_class(node_class, client_short_name):
-=======
-@pytest.mark.asyncio
-async def test_transport_client_meta_node_class(node_class):
->>>>>>> ad30469c
     t = AsyncTransport([NodeConfig("http", "localhost", 80)], node_class=node_class)
     assert (
         t._transport_client_meta[3] == t.node_pool.node_class._CLIENT_META_HTTP_CLIENT
@@ -366,6 +362,7 @@
     )
 
 
+@pytest.mark.asyncio
 async def test_transport_default_client_meta_node_class():
     # Defaults to aiohttp
     t = AsyncTransport(
